--- conflicted
+++ resolved
@@ -9,10 +9,7 @@
 import io
 
 
-<<<<<<< HEAD
-=======
-# done
->>>>>>> cc9aeeb8
+# done
 def parse_metadata_content(file_content):
     if isinstance(file_content, bytes):
         try:
@@ -225,18 +222,11 @@
 def process_M3_image(image_data, ref_data):
     ratios = ref_data / image_data
     min_vals = np.min(ratios, axis=2)    # Take the min val as if this is above threshold, they all are.
-<<<<<<< HEAD
-    # Number of values outside of -0.2 and 1.2 in each of the test channels
-    nums_outside = np.sum((min_vals < -0.2) | (min_vals > 1.2), axis=2)
-    print(f'Number of values outside of -0.2 and 1.2 in each of the test channels: {nums_outside} out of {min_vals.shape[0]} ({(nums_outside/min_vals.shape[0])*100:.2f}%)')
-    output_vals = np.where((min_vals < -0.2 | min_vals > 1.2), np.nan, min_vals)    # Check if any of the ratios are outside the range
-=======
     print(f'Shape of min_vals: {min_vals.shape}')
     # Number of values outside of 0 and 1.2 in each of the test channels
     nums_outside = np.sum((min_vals < 0) | (min_vals > 1.2))
     print(f'Number of values outside of 0 and 1.2 in each of the test channels: {nums_outside} out of {min_vals.size} ({(nums_outside/min_vals.size)*100:.2f}%)')
     output_vals = np.where((min_vals < 0) | (min_vals > 1.2), np.nan, min_vals)    # Check if any of the ratios are outside the range
->>>>>>> cc9aeeb8
     return output_vals
 
 
