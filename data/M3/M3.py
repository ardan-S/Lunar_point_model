import numpy as np
import sys
import os
from dask.distributed import Client
import asyncio
import argparse

sys.path.append(os.path.abspath('../data_processing'))
from process_urls_dask import get_M3_urls_async, process_urls_in_parallel
from utils_dask import chunks


def main(n_workers, threads_per_worker, memory_limit):
    print('Starting M3 client...')
    client = Client(n_workers=n_workers, threads_per_worker=threads_per_worker, memory_limit=memory_limit)

    M3_home = 'https://planetarydata.jpl.nasa.gov/img/data/m3/CH1M3_0004_md5.txt'

    async def process():
        print("!!!!!! FIX NAN HANDLING FOR M3 DATA !!!!!!")
        M3_urls = await get_M3_urls_async(M3_home, '.LBL', 'DATA')
        M3_urls = M3_urls[:3]
        csv_path = './M3/M3_CSVs'
        iter = 1

        # for urls_in_chunk in chunks(M3_urls, 3):
        #     print(f'Processing chunk {iter}...')
        #     process_urls_in_parallel(client, urls_in_chunk, 'M3', csv_path)
        #     iter += 1

<<<<<<< HEAD
        # plot_polar_data(M3_df, 'M3', frac=None, title_prefix='M3 values', save_path='M3_values.png')
=======
        process_urls_in_parallel(client, M3_urls, 'M3', csv_path)

    # plot_polar_data(M3_df, 'M3', frac=None, title_prefix='M3 values', save_path='M3_values.png')
>>>>>>> cc9aeeb8

    asyncio.run(process())
    print('Closing client...')
    client.close()


if __name__ == '__main__':
    parser = argparse.ArgumentParser(description='M3 script arguments')
    parser.add_argument('--n_workers', type=int, default=4, help='Number of workers')
    parser.add_argument('--threads_per_worker', type=int, default=2, help='Number of threads per worker')
    parser.add_argument('--memory_limit', type=str, default='4GB', help='Memory limit per worker')
    args = parser.parse_args()
    main(args.n_workers, args.threads_per_worker, args.memory_limit)<|MERGE_RESOLUTION|>--- conflicted
+++ resolved
@@ -28,13 +28,9 @@
         #     process_urls_in_parallel(client, urls_in_chunk, 'M3', csv_path)
         #     iter += 1
 
-<<<<<<< HEAD
-        # plot_polar_data(M3_df, 'M3', frac=None, title_prefix='M3 values', save_path='M3_values.png')
-=======
         process_urls_in_parallel(client, M3_urls, 'M3', csv_path)
 
     # plot_polar_data(M3_df, 'M3', frac=None, title_prefix='M3 values', save_path='M3_values.png')
->>>>>>> cc9aeeb8
 
     asyncio.run(process())
     print('Closing client...')
